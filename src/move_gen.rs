use itertools::Itertools;

use crate::bitboard::{
    AddPiece, Bitboard, New, PieceItr, Shift, FILEA, FILEB, FILEG, FILEH, RANK2, RANK3, RANK6,
    RANK7,
};
use crate::board::BoardState;
use crate::chess_move::MoveType::{Capture, EnPassantCapture, Quiet};
use crate::chess_move::{Move, MoveType, PromotionType, EAST, NORTH, SOUTH, WEST};
use crate::magic::{GenerationScheme, MagicPiece, MagicRandomizer, MagicTable};
use crate::piece::{Color, PieceType};
use crate::square::SquareIndex::{C1, C8, E1, E8, G1, G8};
use crate::square::{rank_file_to_index, Square};

const MAX_MOVES: usize = 256;

pub struct Lookup {
    rook_table: MagicTable,
    bishop_table: MagicTable,
    king_table: Vec<Bitboard>,
    knight_table: Vec<Bitboard>,
    between: [[Bitboard; 64]; 64],
    pseudo_rooks: [Bitboard; 64],
    pseudo_bishops: [Bitboard; 64],
    square: [Bitboard; 64],
}

impl Lookup {
    pub fn new(mut random: MagicRandomizer) -> Lookup {
        let rook_table = MagicTable::init(MagicPiece::Rook, &mut random);
        let bishop_table = MagicTable::init(MagicPiece::Bishop, &mut random);
        let king_table = Lookup::init_king();
        let knight_table = Lookup::init_knight();
        let between = Lookup::init_between(&rook_table, &bishop_table);
        let dumb_rooks = Lookup::init_pseudo(&rook_table);
        let dumb_bishops = Lookup::init_pseudo(&bishop_table);
        let square = Lookup::init_square();

        Lookup {
            rook_table,
            bishop_table,
            king_table,
            knight_table,
            between,
            pseudo_rooks: dumb_rooks,
            pseudo_bishops: dumb_bishops,
            square,
        }
    }

    #[inline]
    pub fn square_bb(&self, square: Square) -> Bitboard {
        self.square[square as usize]
    }

    /// Given a non-sliding piece (i.e. any piece which is not constrained in it's movement by blockers
    /// returns a bitboard representing all possible destination squares for that piece.
    pub fn moves(&self, square: Square, piece: PieceType) -> Bitboard {
        match piece {
            PieceType::Knight => *self.knight_table.get(square as usize).unwrap(),
            PieceType::King => *self.king_table.get(square as usize).unwrap(),
            PieceType::Queen => self.sliding_moves(square, 0, PieceType::Queen),
            _ => 0,
        }
    }

    /// Given a square, piece, and blockers, returns a Bitboard which represents all possible
    /// destination squares of that piece.
    pub fn sliding_moves(&self, square: Square, blockers: Bitboard, piece: PieceType) -> Bitboard {
        match piece {
            PieceType::Rook => self.rook_table.moves(square, blockers),
            PieceType::Bishop => self.bishop_table.moves(square, blockers),
            PieceType::Queen => {
                self.rook_table.moves(square, blockers) | self.bishop_table.moves(square, blockers)
            }
            _ => 0,
        }
    }

    /// Given two squares s1 and s2, returns a bitboard which represents the line which passes
    /// through both of them. If s1 and s2 are not on the same diagonal, 0 is returned.
    /// Note that such a Bitboard extends the whole length of the board (i.e. if s1=A1 and s2=B1,
    /// then the returned Bitboard is the entire first rank).
    pub fn between(&self, s1: Square, s2: Square) -> Bitboard {
        self.between[s1 as usize][s2 as usize]
    }

    fn init_king() -> Vec<Bitboard> {
        let mut v: Vec<Bitboard> = Vec::with_capacity(64);

        for i in 0..64 {
            let mut b: Bitboard = 0;
            let mut r: Bitboard = 0;
            b = b.add_at_square(i);
            for dir in MoveType::king_itr() {
                r |= b.shift(*dir);
            }
            v.push(r);
        }

        v
    }

    fn init_knight() -> Vec<Bitboard> {
        let mut v: Vec<Bitboard> = Vec::with_capacity(64);

        for i in 0..64 {
            let b = knight_destinations(i as u8);
            v.push(b);
        }
        v
    }

    fn init_pseudo(table: &MagicTable) -> [Bitboard; 64] {
        let mut t: [Bitboard; 64] = [0; 64];

        for i in 0..64 {
            t[i] = table.moves(i as u8, 0);
        }
        t
    }

    fn init_square() -> [Bitboard; 64] {
        let mut t: [Bitboard; 64] = [0; 64];

        for i in 0..64 {
            t[i] = 1 << i;
        }

        t
    }

    /// Returns a bitboard which represents the attacks of the given piece on the empty board.
    pub fn pseudo_attacks(&self, piece: PieceType, square: Square) -> Bitboard {
        match piece {
            PieceType::Rook => self.pseudo_rooks[square as usize],
            PieceType::Bishop => self.pseudo_bishops[square as usize],
            _ => 0,
        }
    }

    fn attacks(
        rook_table: &MagicTable,
        bishop_table: &MagicTable,
        square: Square,
        piece: MagicPiece,
    ) -> Bitboard {
        match piece {
            MagicPiece::Rook => rook_table.moves(square, 0),
            MagicPiece::Bishop => bishop_table.moves(square, 0),
        }
    }

    fn init_between(rook_table: &MagicTable, bishop_table: &MagicTable) -> [[Bitboard; 64]; 64] {
        let mut b: [[Bitboard; 64]; 64] = [[0; 64]; 64];

        for piece in &[MagicPiece::Rook, MagicPiece::Bishop] {
            for (i, j) in (0..64).cartesian_product(0..64) {
                let bitboard_i = Bitboard::for_square(i);
                let bitboard_j = Bitboard::for_square(j);
                let attacks_i = Lookup::attacks(rook_table, bishop_table, i, *piece);

                if attacks_i & bitboard_j != 0 {
                    match piece {
                        MagicPiece::Rook => {
                            b[i as usize][j as usize] =
                                attacks_i & rook_table.moves(j, 0) | bitboard_i | bitboard_j
                        }
                        MagicPiece::Bishop => {
                            b[i as usize][j as usize] =
                                attacks_i & bishop_table.moves(j, 0) | bitboard_i | bitboard_j
                        }
                    }
                }
            }
        }
        b
    }
}

pub struct MoveGenerator {
    pub lookup: Lookup,
}

impl MoveGenerator {
    pub fn new() -> MoveGenerator {
        let random = MagicRandomizer::new(GenerationScheme::PreComputed);
        let lookup = Lookup::new(random);
        MoveGenerator { lookup }
    }

    pub fn all_moves(&self, pos: &BoardState) -> Vec<Move> {
        let mut list: Vec<Move> = Vec::with_capacity(MAX_MOVES);

        gen_pseudo_legal_pawn_moves(pos, &mut list);
        gen_pseudo_legal_castles(pos, &mut list);

        self.gen_pseudo_legal_moves(pos, &mut list, PieceType::Knight);
        self.gen_pseudo_legal_moves(pos, &mut list, PieceType::Rook);
        self.gen_pseudo_legal_moves(pos, &mut list, PieceType::Bishop);
        self.gen_pseudo_legal_moves(pos, &mut list, PieceType::Queen);
        self.gen_pseudo_legal_moves(pos, &mut list, PieceType::King);

        let king_square = king_square(pos);
        let blockers = self.calculate_blockers(pos, king_square);
        let checkers = self.attacks_to(pos, king_square);

        list.retain(|mv| self.is_legal(pos, mv, blockers, checkers, king_square));

        list
    }

    /// Given the state of a game, calculates and returns a bitboard which represents all blockers
    /// (i.e. pinned pieces) for the king.
    pub fn calculate_blockers(&self, pos: &BoardState, king_square: Square) -> Bitboard {
        let us = pos.active_player;
        let king_bb = pos.bb(us, PieceType::King);

        let attacks_rooks = self.lookup.pseudo_attacks(PieceType::Rook, king_square)
            & (pos.bb(!us, PieceType::Rook) | pos.bb(!us, PieceType::Queen));
        let attacks_bishops = self.lookup.pseudo_attacks(PieceType::Bishop, king_square)
            & (pos.bb(!us, PieceType::Bishop) | pos.bb(!us, PieceType::Queen));

        let snipers = (attacks_rooks | attacks_bishops) & !pos.bb(us, PieceType::King);
        let occupancy = pos.bb_all();

        let mut blockers = Bitboard::empty();

        for (i, _) in snipers.iter() {
            let ignore = self.lookup.square_bb(i);
            let potential_blockers =
                self.ray_between(king_square, i) & occupancy & !king_bb & !ignore;

            if potential_blockers.count_ones() == 1 {
                blockers |= potential_blockers;
            }
        }

        blockers
    }

    /// Returns a bitboard representing all pieces which are attacking the provided square.
    pub fn attacks_to(&self, pos: &BoardState, square: Square) -> Bitboard {
        let us = pos.active_player;
        let occupancies = pos.bb_all() & !pos.bb(us, PieceType::King);

        let pawn_attacks = pawn_attacks(square, us);
        let rook_attacks = self
            .lookup
            .sliding_moves(square, occupancies, PieceType::Rook);
        let bishop_attacks = self
            .lookup
            .sliding_moves(square, occupancies, PieceType::Bishop);
        let queen_attacks = rook_attacks | bishop_attacks;
        let knight_attacks = self.lookup.moves(square, PieceType::Knight);
        let king_attacks = self.lookup.moves(square, PieceType::King);

        let pawns = pawn_attacks & pos.bb_pieces(PieceType::Pawn);
        let rooks = rook_attacks & pos.bb_pieces(PieceType::Rook);
        let bishops = bishop_attacks & pos.bb_pieces(PieceType::Bishop);
        let queens = queen_attacks & pos.bb_pieces(PieceType::Queen);
        let knights = knight_attacks & pos.bb_pieces(PieceType::Knight);
        let king = king_attacks & pos.bb_pieces(PieceType::King);

        (pawns | rooks | bishops | queens | knights | king) & pos.bb_for_color(!us)
    }

    /// Determines whether or not the given move is legal, working under the assumption that the provided
    /// move represents a castling move. En Passant requires special checking since it is the only move in
    /// which the piece moves to a square but does not capture on that square.
    fn is_legal_en_passant(&self, pos: &BoardState, mv: &Move, king_square: Square) -> bool {
        let us = pos.active_player;
<<<<<<< HEAD
        let mut pos = pos.clone();
=======
        let mut pos = *pos;
>>>>>>> 3dd1da46

        let offset: i8 = match us {
            Color::White => 8,
            Color::Black => -8,
        };

        pos.remove_piece(PieceType::Pawn, !us, (mv.to as i8 - offset) as u8);
        let tmp_mv = Move {
            to: mv.to,
            from: mv.from,
            kind: Capture,
        };
        let blockers = self.calculate_blockers(&pos, king_square);
        let checkers = self.attacks_to(&pos, king_square);
        let is_legal = self.is_legal_non_king_move(&pos, &tmp_mv, blockers, checkers, king_square);
        pos.add(PieceType::Pawn, !us, (mv.to as i8 - offset) as u8);
        is_legal
    }

    /// Determines if the given move is legal, working under the assumption that the provided move
    /// is not a king move. Such a move is legal under the following conditions:
    /// 1. If the king is attacked by more than once piece, the move will always be illegal
    /// 2. If the king is attacked by one piece, the move is legal iff we block the attack or capture
    ///    the attacking piece and do not expose the king in the process.
    /// 3. If the given piece is pinned the move is legal only if we move along the pinned ray or capture
    ///    the attacking piece.
    /// 4. If the king is not attacked and the piece is not pinned the move will always be legal.
    fn is_legal_non_king_move(
        &self,
        pos: &BoardState,
        mv: &Move,
        blockers: Bitboard,
        checkers: Bitboard,
        king_square: Square,
    ) -> bool {
        let num_checkers = checkers.count_ones();

        // If more than one piece has put the king in check then the only legal move is for the king to move
        // and evade checks - hence a non-king move will always be illegal.
        if num_checkers > 1 {
            return false;
        }

        let pinned = self.is_absolutely_pinned(mv, blockers);

        if mv.kind == MoveType::EnPassantCapture {
            return self.is_legal_en_passant(pos, mv, king_square);
        } else if mv.kind == MoveType::CastleKing || mv.kind == MoveType::CastleQueen {
            return self.is_legal_castle(pos, mv, num_checkers);
        }

        // If exactly one piece puts us in check then our move is legal iff we block the incoming attack
        // or we capture the attacking piece.
        if num_checkers == 1 {
            let piece_bb = self.lookup.square_bb(mv.to);
            let attacker_square = checkers.trailing_zeros() as u8;

            return if mv.to == attacker_square {
                !pinned
            } else {
                let attacking_ray = self.ray_between(king_square, attacker_square);
                !pinned && (attacking_ray & piece_bb != 0)
            };
        }

        // If a piece is not absolutely pinned then it is free to move anywhere since we have already
        // determined the king is not currently in check.
        if !pinned {
            return true;
        }

        self.is_legal_pin_move(pos, mv)
    }

    pub fn is_attacked(&self, pos: &BoardState, square: Square) -> bool {
        let us = pos.active_player;

        if pawn_attacks(square, us) & pos.bb(!us, PieceType::Pawn) != 0 {
            return true;
        }

        let occupancies = pos.bb_all() & !pos.bb(us, PieceType::King);

        let attacked_by_rook = self
            .lookup
            .sliding_moves(square, occupancies, PieceType::Rook)
            & (pos.bb(!us, PieceType::Rook) | pos.bb(!us, PieceType::Queen))
            != 0;
        if attacked_by_rook {
            return true;
        }

        let attacked_by_bishop = self
            .lookup
            .sliding_moves(square, occupancies, PieceType::Bishop)
            & (pos.bb(!us, PieceType::Bishop) | pos.bb(!us, PieceType::Queen))
            != 0;
        if attacked_by_bishop {
            return true;
        }

        let attacked_by_knight =
            self.lookup.moves(square, PieceType::Knight) & pos.bb(!us, PieceType::Knight) != 0;
        if attacked_by_knight {
            return true;
        }

        // attacked by king
        self.lookup.moves(square, PieceType::King) & pos.bb(!us, PieceType::King) != 0
    }

    /// Determines whether or not the given move is legal, working under the assumption that the given
    /// move represents a castling move. A castle is illegal if the king is currently or would castle through a check.
    fn is_legal_castle(&self, pos: &BoardState, mv: &Move, num_checkers: u32) -> bool {
        if num_checkers != 0 {
            return false;
        }

        let squares: Vec<Square> = match mv.kind {
            MoveType::CastleKing => match pos.active_player {
                Color::White => vec![5, 6],
                Color::Black => vec![61, 62],
            },
            MoveType::CastleQueen => match pos.active_player {
                Color::White => vec![2, 3],
                Color::Black => vec![58, 59],
            },
            _ => vec![],
        };

        for square in squares {
            if self.is_attacked(pos, square) {
                return false;
            }
        }

        true
    }

    /// Determines whether or not the given move is legal given the provided state of the game.
    /// A move is determined to be legal if it does not leave the king in check after the move is made.
    pub fn is_legal(
        &self,
        pos: &BoardState,
        mv: &Move,
        blockers: Bitboard,
        checkers: Bitboard,
        king_square: Square,
    ) -> bool {
        let from = mv.from;

        let is_castle = mv.kind == MoveType::CastleKing || mv.kind == MoveType::CastleQueen;
        if self.king_on_square(pos, from) && !is_castle {
            self.is_legal_king_move(pos, mv)
        } else {
            self.is_legal_non_king_move(pos, mv, blockers, checkers, king_square)
        }
    }

    /// Determines if the given move is legal, working under the assumption that the provided move
    /// is a king move. Such a move is legal so long as the destination square of the king is not attacked
    /// by the opponent's pieces.
    fn is_legal_king_move(&self, pos: &BoardState, mv: &Move) -> bool {
        !self.is_attacked(pos, mv.to)
    }

    /// Determines whether or not the given move is legal, working under the assumption that the moved
    /// piece is currently pinned. Such a move is legal iff we move along the pinning ray or we caputre
    /// the attacking piece
    fn is_legal_pin_move(&self, pos: &BoardState, mv: &Move) -> bool {
        let ray = self.lookup.between(mv.to, mv.from);
        let overlap = ray & pos.bb(pos.active_player, PieceType::King);

        overlap != 0
    }

    /// Determines whether or not the given piece being moved is pinned. If the piece is pinned, the returned Square
    /// represents the square of the pinning piece.
    fn is_absolutely_pinned(&self, mv: &Move, blockers: Bitboard) -> bool {
        let piece_bb = self.lookup.square_bb(mv.from);

        let intersect = blockers & piece_bb;

        intersect != 0
    }

    /// Calculates the ray strictly inclusive between s1 and s2
    fn ray_between(&self, s1: Square, s2: Square) -> Bitboard {
        let full: Bitboard = !0;
        let b1 = self.lookup.square_bb(s1);
        let b2 = self.lookup.square_bb(s2);
        self.lookup.between(s1, s2) & ((full << s1) ^ (full << s2)) | b1 | b2
    }

    fn king_on_square(&self, pos: &BoardState, square: Square) -> bool {
        let b = self.lookup.square_bb(square);
        let king = pos.bb(pos.active_player, PieceType::King);
        b & king != 0
    }

    pub fn gen_pseudo_legal_moves(&self, pos: &BoardState, list: &mut Vec<Move>, piece: PieceType) {
        let us = pos.active_player;
        let pieces = pos.bb(us, piece);
        let valid_pieces = pos.bb_for_color(!us);
        let empty_squares = !pos.bb_all();

        for (square, _) in pieces.iter() {
            let destinations = match piece {
                PieceType::King | PieceType::Knight => self.lookup.moves(square, piece),
                _ => self.lookup.sliding_moves(square, pos.bb_all(), piece),
            };
            let captures = destinations & valid_pieces;
            let quiets = destinations & empty_squares;

            extract_moves(square, captures, list, Capture);
            extract_moves(square, quiets, list, Quiet);
        }
    }

    pub fn is_in_check(&self, pos: &BoardState) -> bool {
        let king_square = king_square(pos);
        let checkers: Bitboard = self.attacks_to(pos, king_square);
        checkers.count_ones() != 0
    }

    #[allow(dead_code)]
    pub fn perft(&self, pos: &BoardState, depth: usize) -> usize {
        self.perft_inner(pos, depth)
    }

    fn perft_inner(&self, pos: &BoardState, depth: usize) -> usize {
        let moves = self.all_moves(pos);
        if depth == 1 {
            moves.len()
        } else {
            let mut sum = 0;
            for mv in moves {
                let new_pos = pos.clone_with_move(mv);
                sum += self.perft_inner(&new_pos, depth - 1);
            }
            sum
        }
    }
}

pub fn gen_pseudo_legal_castles(pos: &BoardState, list: &mut Vec<Move>) {
    let us = pos.active_player;

    let (king_mask, queen_mask) = match us {
        Color::White => (96, 14),
        Color::Black => (6_917_529_027_641_081_856, 1_008_806_316_530_991_104),
    };

    let occupied = pos.bb_all();

    let (king_rights, queen_rights) = match us {
        Color::White => (
            pos.castling_rights.white_king,
            pos.castling_rights.white_queen,
        ),
        Color::Black => (
            pos.castling_rights.black_king,
            pos.castling_rights.black_queen,
        ),
    };

    if (occupied & king_mask == 0) && king_rights {
        let (to, from) = match us {
            Color::White => (G1 as u8, E1 as u8),
            Color::Black => (G8 as u8, E8 as u8),
        };
        let m = Move {
            to,
            from,
            kind: MoveType::CastleKing,
        };
        list.push(m);
    }

    if (occupied & queen_mask == 0) && queen_rights {
        let (to, from) = match us {
            Color::White => (C1 as u8, E1 as u8),
            Color::Black => (C8 as u8, E8 as u8),
        };
        let m = Move {
            to,
            from,
            kind: MoveType::CastleQueen,
        };
        list.push(m);
    }
}

pub fn king_square(pos: &BoardState) -> Square {
    let us = pos.active_player;
    pos.bb(us, PieceType::King).trailing_zeros() as Square
}

pub fn extract_moves(from: u8, bb: Bitboard, list: &mut Vec<Move>, kind: MoveType) {
    for (square, _) in bb.iter() {
        let m = Move {
            to: square,
            from,
            kind,
        };
        list.push(m);
    }
}

pub fn knight_destinations(square: u8) -> Bitboard {
    let base_bb: Bitboard = 0;
    let base_bb = base_bb.add_at_square(square);

    let nnw = base_bb
        .checked_shl((NORTH + NORTH + WEST) as u32)
        .unwrap_or(0)
        & !FILEH;
    let nww = base_bb
        .checked_shl((NORTH + WEST + WEST) as u32)
        .unwrap_or(0)
        & !(FILEH | FILEG);
    let nne = base_bb
        .checked_shl((NORTH + NORTH + EAST) as u32)
        .unwrap_or(0)
        & !FILEA;
    let nee = base_bb
        .checked_shl((NORTH + EAST + EAST) as u32)
        .unwrap_or(0)
        & !(FILEA | FILEB);

    let sww = base_bb
        .checked_shr(-(SOUTH + WEST + WEST) as u32)
        .unwrap_or(0)
        & !(FILEG | FILEH);
    let ssw = base_bb
        .checked_shr(-(SOUTH + SOUTH + WEST) as u32)
        .unwrap_or(0)
        & !FILEH;
    let sse = base_bb
        .checked_shr(-(SOUTH + SOUTH + EAST) as u32)
        .unwrap_or(0)
        & !FILEA;
    let see = base_bb
        .checked_shr(-(SOUTH + EAST + EAST) as u32)
        .unwrap_or(0)
        & !(FILEA | FILEB);

    nnw | nww | nne | nee | sww | ssw | sse | see
}
#[derive(Copy, Clone)]
struct PawnDirections {
    rank7: Bitboard,
    rank3: Bitboard,
    north: i8,
}

/// Generate all pseudo-legal moves for the given position and add them
/// to the provided vector. Pseudo-legal moves are defined as a subset of
/// all legal moves for a given position which might also leave the king in check.
pub fn gen_pseudo_legal_pawn_moves(pos: &BoardState, list: &mut Vec<Move>) {
    let dirs = PawnDirections::new(pos.active_player);
    let pawns = pos.bb(pos.active_player, PieceType::Pawn);
    gen_quiet_pushes(pos, list, dirs, pawns);
    gen_captures(pos, list, dirs, pawns);
    gen_en_passant(pos, list, dirs, pawns);
    gen_promotions(pos, list, dirs, pawns);
}

/// Generate all quiet pushes, defined as single and double pushes,
/// but excludes all promotions.
fn gen_quiet_pushes(pos: &BoardState, list: &mut Vec<Move>, dirs: PawnDirections, pawns: Bitboard) {
    let pawns = pawns & !dirs.rank7;
    let empty_squares = !pos.bb_all();
    let single = pawns.shift(dirs.north) & empty_squares;

    let pawns = single & dirs.rank3;
    let empty_squares = !pos.bb_all();
    let double = pawns.shift(dirs.north) & empty_squares;

    extract_pawn_moves(single, dirs.north, Quiet, list);
    extract_pawn_moves(double, dirs.north + dirs.north, Quiet, list);
}

/// Generate all captures, excluding en passant captures and those which
/// result in promotions and under-promotions.
fn gen_captures(pos: &BoardState, list: &mut Vec<Move>, dirs: PawnDirections, pawns: Bitboard) {
    let us = pos.active_player;
    let pawns = pawns & !dirs.rank7;
    let their_king = pos.bb(!us, PieceType::King);
    let valid_pieces = pos.bb_for_color(!us) & !their_king;

    let left_captures = pawns.shift(dirs.north + WEST) & valid_pieces;
    let right_captures = pawns.shift(dirs.north + EAST) & valid_pieces;

    extract_pawn_moves(left_captures, dirs.north + WEST, Capture, list);
    extract_pawn_moves(right_captures, dirs.north + EAST, Capture, list);
}

/// Generate all en passant captures for the given position.
fn gen_en_passant(pos: &BoardState, list: &mut Vec<Move>, dirs: PawnDirections, pawns: Bitboard) {
    if pos.en_passant.is_none() {
        return;
    }

    let en_passant = en_passant_bb(pos);

    let left_captures = pawns.shift(dirs.north + WEST) & en_passant;
    let right_captures = pawns.shift(dirs.north + EAST) & en_passant;

    extract_pawn_moves(left_captures, dirs.north + WEST, EnPassantCapture, list);
    extract_pawn_moves(right_captures, dirs.north + EAST, EnPassantCapture, list);
}

/// Generate all promotions and under promotions, including pushes and captures on the eighth rank.
fn gen_promotions(pos: &BoardState, list: &mut Vec<Move>, dirs: PawnDirections, pawns: Bitboard) {
    let us = pos.active_player;
    let pawns = pawns & dirs.rank7;
    let empty_squares = !pos.bb_all();
    let their_king = pos.bb(!us, PieceType::King);
    let valid_captures = pos.bb_for_color(!us) & !their_king;

    let pushes = pawns.shift(dirs.north) & empty_squares;
    let left_captures = pawns.shift(dirs.north + WEST) & valid_captures;
    let right_captures = pawns.shift(dirs.north + EAST) & valid_captures;

    extract_promotions(pushes, dirs.north, list, PromotionType::Push);
    extract_promotions(
        left_captures,
        dirs.north + WEST,
        list,
        PromotionType::Capture,
    );
    extract_promotions(
        right_captures,
        dirs.north + EAST,
        list,
        PromotionType::Capture,
    );
}

/// Given a resulting bitboard and a relevant offset, find all pawn moves using the given offset.
pub fn extract_pawn_moves(bitboard: Bitboard, offset: i8, kind: MoveType, moves: &mut Vec<Move>) {
    for (square, _) in bitboard.iter() {
        let m = Move {
            to: square as u8,
            from: (square as i8 - offset) as u8,
            kind,
        };
        moves.push(m);
    }
}

/// Returns a bitboard representing all pawn attacks from the given square for the given color
pub fn pawn_attacks(square: Square, color: Color) -> Bitboard {
    let b: Bitboard = 0;
    let b = b.add_at_square(square);
    match color {
        Color::White => b.shift(NORTH + WEST) | b.shift(NORTH + EAST),
        Color::Black => b.shift(SOUTH + WEST) | b.shift(SOUTH + EAST),
    }
}

/// Given a resulting bitboard, find and enumerate all possible promotions using the provided offset.
fn extract_promotions(bitboard: Bitboard, offset: i8, moves: &mut Vec<Move>, kind: PromotionType) {
    for (square, _) in bitboard.iter() {
        let itr = match kind {
            PromotionType::Push => MoveType::promotion_itr(),
            PromotionType::Capture => MoveType::promotion_capture_itr(),
        };
        for promotion in itr {
            let m = Move {
                to: square as u8,
                from: (square as i8 - offset) as u8,
                kind: *promotion,
            };
            moves.push(m)
        }
    }
}

/// Given a game position, return a Bitboard that includes a non-zero bit only on the target en passant square.
fn en_passant_bb(pos: &BoardState) -> Bitboard {
    let square = pos.en_passant.unwrap_or(0);
    if square == 0 {
        0
    } else {
        Bitboard::for_square(square)
    }
}

impl PawnDirections {
    fn new(color: Color) -> PawnDirections {
        let rank7 = match color {
            Color::White => RANK7,
            Color::Black => RANK2,
        };
        let rank3 = match color {
            Color::White => RANK3,
            Color::Black => RANK6,
        };
        let north = match color {
            Color::White => NORTH,
            Color::Black => SOUTH,
        };
        PawnDirections {
            rank7,
            rank3,
            north,
        }
    }
}

#[allow(dead_code)]
pub fn debug_print(pos: &BoardState) -> String {
    let mut s = String::with_capacity(64);
    for i in 0..8 {
        for j in 0..8 {
            let file = j;
            let rank = 7 - i;
            let square = rank_file_to_index(rank, file);
            let piece = pos.type_on(square);
            let mut c;
            if piece.is_none() {
                c = '.';
            } else {
                c = match piece.unwrap() {
                    PieceType::Pawn => 'p',
                    PieceType::Rook => 'r',
                    PieceType::Knight => 'n',
                    PieceType::Bishop => 'b',
                    PieceType::King => 'k',
                    PieceType::Queen => 'q',
                };
                if pos.color_on(square).unwrap() == Color::White {
                    c = c.to_ascii_uppercase();
                }
            }
            print!("{}", c);
            s.push(c);
        }
        println!();
    }
    println!("{}", s);
    s
}

#[cfg(test)]
mod test {
    use super::*;
    use crate::bitboard::RANK2;
    use crate::board::BoardState;
    use crate::chess_move::Move;
    use crate::chess_move::MoveType::Quiet;
    use crate::fen::parse_fen;
    use crate::magic::{GenerationScheme, MagicRandomizer};
    use crate::move_gen::{gen_pseudo_legal_castles, king_square, MoveGenerator};
    use crate::square::SquareIndex;
    use crate::square::SquareIndex::{
        A1, A2, A3, B1, B2, B4, B5, C2, C3, C4, C5, C6, C8, D2, D3, D4, D5, E1, E2, E6, E7, E8, F1,
        F2, F3, F5, F6, G1, G2, G5, G8, H1, H2, H4,
    };

    #[test]
    #[ignore]
    fn perft_starting_position() {
        let mut pos = BoardState::default();
        let gen = MoveGenerator::new();
        let depth_1 = gen.perft(&mut pos, 1);
        let depth_2 = gen.perft(&mut pos, 2);
        let depth_3 = gen.perft(&mut pos, 3);
        let depth_4 = gen.perft(&mut pos, 4);
        let _depth_5 = gen.perft(&mut pos, 5);

        assert_eq!(depth_1, 20);
        assert_eq!(depth_2, 400);
        assert_eq!(depth_3, 8902);
        assert_eq!(depth_4, 197_281);
    }
    #[test]
    #[ignore]
    fn perft_kiwipete() {
        let mut pos =
            parse_fen("r3k2r/p1ppqpb1/bn2pnp1/3PN3/1p2P3/2N2Q1p/PPPBBPPP/R3K2R w KQkq - 0 1")
                .unwrap();
        let gen = MoveGenerator::new();
        let depth_1 = gen.perft(&mut pos, 1);
        let depth_2 = gen.perft(&mut pos, 2);
        let depth_3 = gen.perft(&mut pos, 3);
        let depth_4 = gen.perft(&mut pos, 4);

        assert_eq!(depth_1, 48);
        assert_eq!(depth_2, 2039);
        assert_eq!(depth_3, 97862);
        assert_eq!(depth_4, 4_085_603);
    }

    #[test]
    #[ignore]
    fn perft_fen_3() {
        let mut pos = parse_fen("8/2p5/3p4/KP5r/1R3p1k/8/4P1P1/8 w - - 0 1").unwrap();

        let gen = MoveGenerator::new();
        let depth_1 = gen.perft(&mut pos, 1);
        let depth_2 = gen.perft(&mut pos, 2);
        let depth_3 = gen.perft(&mut pos, 3);
        let depth_4 = gen.perft(&mut pos, 4);
        let depth_5 = gen.perft(&mut pos, 5);

        assert_eq!(depth_1, 14);
        assert_eq!(depth_2, 191);
        assert_eq!(depth_3, 2812);
        assert_eq!(depth_4, 43238);
        assert_eq!(depth_5, 674_624);
    }

    #[test]
    #[ignore]
    fn perft_fen_4() {
        let mut pos =
            parse_fen("r3k2r/Pppp1ppp/1b3nbN/nP6/BBP1P3/q4N2/Pp1P2PP/R2Q1RK1 w kq - 0 1").unwrap();

        let gen = MoveGenerator::new();
        let depth_1 = gen.perft(&mut pos, 1);
        let depth_2 = gen.perft(&mut pos, 2);
        let depth_3 = gen.perft(&mut pos, 3);
        let depth_4 = gen.perft(&mut pos, 4);

        assert_eq!(depth_1, 6);
        assert_eq!(depth_2, 264);
        assert_eq!(depth_3, 9467);
        assert_eq!(depth_4, 422_333);
    }

    #[test]
    #[ignore]
    fn perft_fen_5() {
        let mut pos =
            parse_fen("rnbq1k1r/pp1Pbppp/2p5/8/2B5/8/PPP1NnPP/RNBQK2R w KQ - 1 8").unwrap();

        let gen = MoveGenerator::new();
        let depth_1 = gen.perft(&mut pos, 1);
        let depth_2 = gen.perft(&mut pos, 2);
        let depth_3 = gen.perft(&mut pos, 3);
        let depth_4 = gen.perft(&mut pos, 4);

        assert_eq!(depth_1, 44);
        assert_eq!(depth_2, 1486);
        assert_eq!(depth_3, 62379);
        assert_eq!(depth_4, 2_103_487);
    }

    #[test]
    #[ignore]
    fn perft_fen_6() {
        let mut pos =
            parse_fen("r4rk1/1pp1qppp/p1np1n2/2b1p1B1/2B1P1b1/P1NP1N2/1PP1QPPP/R4RK1 w - - 0 10")
                .unwrap();

        let gen = MoveGenerator::new();
        let depth_1 = gen.perft(&mut pos, 1);
        let depth_2 = gen.perft(&mut pos, 2);
        let depth_3 = gen.perft(&mut pos, 3);

        assert_eq!(depth_1, 46);
        assert_eq!(depth_2, 2079);
        assert_eq!(depth_3, 89890);
    }

    #[test]
    #[ignore]
    fn perft_fen_random() {
        let mut pos =
            parse_fen("r6r/1bp2pP1/R2qkn2/1P6/1pPQ4/1B3N2/1B1P2p1/4K2R b KQ c3 0 1").unwrap();

        let gen = MoveGenerator::new();
        let depth_1 = gen.perft(&mut pos, 1);
        let depth_2 = gen.perft(&mut pos, 2);
        let depth_3 = gen.perft(&mut pos, 3);

        assert_eq!(depth_1, 51);
        assert_eq!(depth_2, 2778);
        assert_eq!(depth_3, 111_425);
    }

    #[test]
    fn calculates_blockers() {
        let _random = MagicRandomizer::new(GenerationScheme::PreComputed);
        let gen = MoveGenerator::new();
        let pos = parse_fen("8/8/2r5/5b2/2P5/2P5/2K1Pr2/8 w - - 0 1").unwrap();
        let king_square = king_square(&pos);

        assert_eq!(gen.calculate_blockers(&pos, king_square), 4096);
    }

    fn make_move(to: SquareIndex, from: SquareIndex) -> Move {
        Move {
            to: to as u8,
            from: from as u8,
            kind: Quiet,
        }
    }

    #[test]
    fn moves_between_same_rank() {
        let gen = MoveGenerator::new();
        let b = gen.ray_between(A1 as u8, H1 as u8);

        assert_eq!(b, 255);
    }

    #[test]
    fn moves_along_diagonal() {
        let gen = MoveGenerator::new();
        let b = gen.ray_between(B4 as u8, E7 as u8);

        assert_eq!(b, 4_512_412_933_816_320);
    }

    #[test]
    fn cannot_capture_checking_piece_while_pinned() {
        let gen = MoveGenerator::new();
        let pos = parse_fen("2r5/8/8/2B5/8/8/8/2K3r1 w - - 0 1").unwrap();

        let mv = make_move(G1, C5);

        let king_square = king_square(&pos);
        let blockers = gen.calculate_blockers(&pos, king_square);
        let checkers = gen.attacks_to(&pos, king_square);

        assert_eq!(
            gen.is_legal(&pos, &mv, blockers, checkers, king_square),
            false
        );
    }

    #[test]
    fn cannot_block_checking_piece_while_pinned() {
        let gen = MoveGenerator::new();
        let pos = parse_fen("2r5/8/8/2B5/8/8/8/2K4r w - - 0 1").unwrap();

        let king_square = king_square(&pos);
        let blockers = gen.calculate_blockers(&pos, king_square);
        let checkers = gen.attacks_to(&pos, king_square);

        let mv = make_move(G1, C5);
        assert_eq!(
            gen.is_legal(&pos, &mv, blockers, checkers, king_square),
            false
        );
    }

    #[test]
    fn cannot_move_pinned_piece() {
        let gen = MoveGenerator::new();
        let pos = parse_fen("8/8/8/8/1K1N3r/8/8/8 w - - 0 1").unwrap();

        let king_square = king_square(&pos);
        let blockers = gen.calculate_blockers(&pos, king_square);
        let checkers = gen.attacks_to(&pos, king_square);

        let mv = make_move(C6, D4);
        assert_eq!(
            gen.is_legal_non_king_move(&pos, &mv, blockers, checkers, king_square),
            false
        );

        let blockers = gen.calculate_blockers(&pos, king_square);
        let checkers = gen.attacks_to(&pos, king_square);

        let mv = make_move(C2, D4);
        assert_eq!(
            gen.is_legal_non_king_move(&pos, &mv, blockers, checkers, king_square),
            false
        );
    }

    #[test]
    fn can_move_piece_along_pinned_ray() {
        let gen = MoveGenerator::new();
        let pos = parse_fen("8/8/8/8/8/8/1K3R1r/8 w - - 0 1").unwrap();

        let king_square = king_square(&pos);
        let blockers = gen.calculate_blockers(&pos, king_square);
        let checkers = gen.attacks_to(&pos, king_square);

        // Move towards pinner without capture
        let mv = make_move(G2, F2);
        assert_eq!(
            gen.is_legal_non_king_move(&pos, &mv, blockers, checkers, king_square),
            true
        );

        let blockers = gen.calculate_blockers(&pos, king_square);
        let checkers = gen.attacks_to(&pos, king_square);

        // Move towards pinner with capture
        let mv = make_move(H2, F2);
        assert_eq!(
            gen.is_legal_non_king_move(&pos, &mv, blockers, checkers, king_square),
            true
        );

        let blockers = gen.calculate_blockers(&pos, king_square);
        let checkers = gen.attacks_to(&pos, king_square);

        // Move away from pinner
        let mv = make_move(E2, F2);
        assert_eq!(
            gen.is_legal_non_king_move(&pos, &mv, blockers, checkers, king_square),
            true
        );

        let blockers = gen.calculate_blockers(&pos, king_square);
        let checkers = gen.attacks_to(&pos, king_square);

        // Moving off pin is illegal
        let mv = make_move(F1, F2);
        assert_eq!(
            gen.is_legal_non_king_move(&pos, &mv, blockers, checkers, king_square),
            false
        );
    }

    #[test]
    fn cannot_move_non_king_with_multiple_checkers() {
        let gen = MoveGenerator::new();
        let pos = parse_fen("8/1r6/8/8/3N4/8/1K5r/8 w - - 0 1").unwrap();

        let king_square = king_square(&pos);
        let blockers = gen.calculate_blockers(&pos, king_square);
        let checkers = gen.attacks_to(&pos, king_square);

        let mv = make_move(D4, C6);
        assert_eq!(
            gen.is_legal_non_king_move(&pos, &mv, blockers, checkers, king_square),
            false
        );
    }

    #[test]
    fn can_move_king() {
        let gen = MoveGenerator::new();
        let pos = parse_fen("8/8/8/8/8/8/1K5r/8 w - - 0 1").unwrap();

        let mv = make_move(A2, B2);
        assert_eq!(gen.is_legal_king_move(&pos, &mv), false);

        let mv = make_move(B1, B2);
        assert_eq!(gen.is_legal_king_move(&pos, &mv), true);
    }

    #[test]
    fn cannot_block_using_xray() {
        let gen = MoveGenerator::new();
        let pos = parse_fen("8/8/8/8/8/3B4/3K3r/8 w - - 0 1").unwrap();

        let king_square = king_square(&pos);
        let blockers = gen.calculate_blockers(&pos, king_square);
        let checkers = gen.attacks_to(&pos, king_square);

        let mv = make_move(C2, D3);
        assert_eq!(
            gen.is_legal_non_king_move(&pos, &mv, blockers, checkers, king_square),
            false
        );

        let mv = make_move(E2, D3);
        assert_eq!(
            gen.is_legal_non_king_move(&pos, &mv, blockers, checkers, king_square),
            true
        );
    }

    #[test]
    fn king_cannot_castle_through_check() {
        let gen = MoveGenerator::new();
        let pos = parse_fen("8/8/8/8/8/3b4/8/R3K2R w KQ - 0 1").unwrap();
        let _mv = make_move(C2, D3);
        let mv = Move {
            to: 0,
            from: 0,
            kind: MoveType::CastleKing,
        };
        assert_eq!(gen.is_legal_castle(&pos, &mv, 0), false);
    }

    #[test]
    fn king_cannot_castle_in_check() {
        let gen = MoveGenerator::new();
        let pos = parse_fen("8/8/8/8/8/2b5/8/R3K2R w KQ - 0 1").unwrap();
        let mv = Move {
            to: 0,
            from: 0,
            kind: MoveType::CastleKing,
        };
        assert_eq!(gen.is_legal_castle(&pos, &mv, 1), false);
    }

    #[test]
    fn en_passant_discovered_check() {
        let gen = MoveGenerator::new();
        let pos = parse_fen("8/8/8/K2Pp2q/8/8/8/8 w - e6 0 1").unwrap();
        let mv = Move {
            to: E6 as u8,
            from: D5 as u8,
            kind: MoveType::EnPassantCapture,
        };

        let king_square = king_square(&pos);
        let _blockers = gen.calculate_blockers(&pos, king_square);

        assert_eq!(gen.is_legal_en_passant(&pos, &mv, king_square), false);
    }

    #[test]
    fn en_passant_out_of_check() {
        let gen = MoveGenerator::new();
        let pos = parse_fen("8/8/8/3Pp2q/3K4/8/8/8 w - e6 0 1").unwrap();
        let mv = Move {
            to: E6 as u8,
            from: D5 as u8,
            kind: MoveType::EnPassantCapture,
        };

        let king_square = king_square(&pos);

        assert_eq!(gen.is_legal_en_passant(&pos, &mv, king_square), true);
    }

    #[test]
    fn random_fen_1() {
        let gen = MoveGenerator::new();
        let pos = parse_fen("8/2p5/3p4/KP5r/5R1k/8/4P1P1/8 b - - 0 1").unwrap();
        let mv = Move {
            to: G5 as u8,
            from: H4 as u8,
            kind: MoveType::Quiet,
        };

        let king_square = king_square(&pos);
        let blockers = gen.calculate_blockers(&pos, king_square);
        let checkers = gen.attacks_to(&pos, king_square);

        assert_eq!(
            gen.is_legal(&pos, &mv, blockers, checkers, king_square),
            true
        );
    }

    #[test]
    fn random_fen_2() {
        let gen = MoveGenerator::new();
        let pos =
            parse_fen("rnbqk1nr/pppp1ppp/8/4p3/1b1P4/P7/1PP1PPPP/RNBQKBNR w KQkq - 0 1").unwrap();
        let mv = Move {
            to: B4 as u8,
            from: A3 as u8,
            kind: MoveType::Capture,
        };

        let king_square = king_square(&pos);
        let blockers = gen.calculate_blockers(&pos, king_square);
        let checkers = gen.attacks_to(&pos, king_square);

        assert_eq!(
            gen.is_legal(&pos, &mv, blockers, checkers, king_square),
            true
        );
    }

    #[test]
    fn random_fen_3() {
        let gen = MoveGenerator::new();
        let pos =
            parse_fen("r3k2r/p1ppqpb1/bn2pnp1/3PN3/1p2P3/P1N2Q1p/1PPBBPPP/R3K2R w KQkq - 0 1")
                .unwrap();
        let mv = Move {
            to: A3 as u8,
            from: B4 as u8,
            kind: MoveType::Capture,
        };

        let king_square = king_square(&pos);
        let blockers = gen.calculate_blockers(&pos, king_square);
        let checkers = gen.attacks_to(&pos, king_square);

        assert_eq!(
            gen.is_legal(&pos, &mv, blockers, checkers, king_square),
            true
        );
    }

    #[test]
    fn random_fen_4() {
        let gen = MoveGenerator::new();
        let pos =
            parse_fen("r3k2r/p1ppqpb1/bn2pnp1/3PN3/Pp2P3/2N2Q1p/1PPBBPPP/R3K2R w KQkq a3 0 1")
                .unwrap();
        let mv = Move {
            to: A3 as u8,
            from: B4 as u8,
            kind: MoveType::EnPassantCapture,
        };

        let king_square = king_square(&pos);
        let blockers = gen.calculate_blockers(&pos, king_square);
        let checkers = gen.attacks_to(&pos, king_square);

        assert_eq!(
            gen.is_legal(&pos, &mv, blockers, checkers, king_square),
            true
        );
    }

    #[test]
    fn castle_through_knight_attacks() {
        let gen = MoveGenerator::new();
        let pos = parse_fen("r3k2r/p1ppqpb1/bnN1pnp1/3P4/1p2P3/2N2Q1p/PPPBBPPP/R3K2R b KQkq - 0 1")
            .unwrap();
        let mv = Move {
            to: C8 as u8,
            from: E8 as u8,
            kind: MoveType::CastleQueen,
        };

        let king_square = king_square(&pos);
        let blockers = gen.calculate_blockers(&pos, king_square);
        let checkers = gen.attacks_to(&pos, king_square);

        assert_eq!(
            gen.is_legal(&pos, &mv, blockers, checkers, king_square),
            false
        );
    }

    #[test]
    fn castle_through_more_knight_attacks() {
        let gen = MoveGenerator::new();
        let pos = parse_fen("r3k2r/p1ppqpb1/bn2pnN1/3P4/1p2P3/2N2Q1p/PPPBBPPP/R3K2R b KQkq - 0 1")
            .unwrap();
        let mv = Move {
            to: G8 as u8,
            from: E8 as u8,
            kind: MoveType::CastleKing,
        };

        let king_square = king_square(&pos);
        let blockers = gen.calculate_blockers(&pos, king_square);
        let checkers = gen.attacks_to(&pos, king_square);

        assert_eq!(
            gen.is_legal(&pos, &mv, blockers, checkers, king_square),
            false
        );
    }

    #[test]
    fn castle_through_even_more_knight_attacks() {
        let gen = MoveGenerator::new();
        let pos = parse_fen("r3k2r/p1ppqNb1/bn2pn2/3P4/1p2P3/2N2Q1p/PPPBBPPP/R3K2R b KQkq - 0 1")
            .unwrap();
        let mv = Move {
            to: C8 as u8,
            from: E8 as u8,
            kind: MoveType::CastleQueen,
        };

        let king_square = king_square(&pos);
        let blockers = gen.calculate_blockers(&pos, king_square);
        let checkers = gen.attacks_to(&pos, king_square);

        assert_eq!(
            gen.is_legal(&pos, &mv, blockers, checkers, king_square),
            false
        );
    }

    #[test]
    fn queen_captures() {
        let gen = MoveGenerator::new();
        let pos = parse_fen("r3k2r/p1ppqpb1/1n2pnp1/3PN3/1p2P3/2N2Q1p/PPPBbPPP/R2K3R w KQkq - 0 1")
            .unwrap();
        let mv = Move {
            to: E2 as u8,
            from: F3 as u8,
            kind: MoveType::Capture,
        };

        let king_square = king_square(&pos);
        let blockers = gen.calculate_blockers(&pos, king_square);
        let checkers = gen.attacks_to(&pos, king_square);

        assert_eq!(
            gen.is_legal(&pos, &mv, blockers, checkers, king_square),
            true
        );
    }

    #[test]
    fn capture_checker_behind_ray() {
        let gen = MoveGenerator::new();
        let pos =
            parse_fen("r3k2r/p1pp1pb1/bn2pnp1/1B1PN3/1pq1P3/2N2Q1p/PPPB1PPP/R4K1R w kq - 4 3")
                .unwrap();
        let mv = Move {
            to: C4 as u8,
            from: B5 as u8,
            kind: MoveType::Capture,
        };

        let king_square = king_square(&pos);
        let blockers = gen.calculate_blockers(&pos, king_square);
        let checkers = gen.attacks_to(&pos, king_square);

        assert_eq!(
            gen.is_legal(&pos, &mv, blockers, checkers, king_square),
            true
        );
    }

    #[test]
    fn challenge() {
        let gen = MoveGenerator::new();
        let pos = parse_fen("r6r/1bp2pP1/R2qkn2/1P6/1pPQ4/1B3N2/1B1P2p1/4K2R b K c3 0 1").unwrap();
        let mv = Move {
            to: C3 as u8,
            from: B4 as u8,
            kind: MoveType::EnPassantCapture,
        };

        let king_square = king_square(&pos);
        let blockers = gen.calculate_blockers(&pos, king_square);
        let checkers = gen.attacks_to(&pos, king_square);

        assert_eq!(
            gen.is_legal(&pos, &mv, blockers, checkers, king_square),
            false
        );
    }

    #[test]
    fn castle_pawn_attacks() {
        let gen = MoveGenerator::new();
        let pos = parse_fen("8/8/8/8/8/8/6p1/4K2R w K - 0 1").unwrap();
        let mv = Move {
            to: E1 as u8,
            from: G1 as u8,
            kind: MoveType::CastleKing,
        };

        let king_square = king_square(&pos);
        let blockers = gen.calculate_blockers(&pos, king_square);
        let checkers = gen.attacks_to(&pos, king_square);

        assert_eq!(
            gen.is_legal(&pos, &mv, blockers, checkers, king_square),
            false
        );
    }

    #[test]
    fn captures_attacker_on_ray() {
        let gen = MoveGenerator::new();
        let pos = parse_fen("8/8/8/8/8/8/1K1R2r1/8 w - - 0 1").unwrap();
        let mv = Move {
            to: G2 as u8,
            from: D2 as u8,
            kind: MoveType::Capture,
        };

        let king_square = king_square(&pos);
        let blockers = gen.calculate_blockers(&pos, king_square);
        let checkers = gen.attacks_to(&pos, king_square);

        assert_eq!(
            gen.is_legal(&pos, &mv, blockers, checkers, king_square),
            true
        );
    }

    #[test]
    fn castles_no_obstruction() {
        let pos = parse_fen("8/8/8/8/8/8/8/R3K2R w KQ - 0 1").unwrap();
        let mut list: Vec<Move> = Vec::with_capacity(256);
        gen_pseudo_legal_castles(&pos, &mut list);
        assert_eq!(list.len(), 2);
    }

    #[test]
    fn no_castles_with_obstruction() {
        let pos = parse_fen("8/8/8/8/8/8/8/R3KB1R w KQ - 0 1").unwrap();
        let mut list: Vec<Move> = Vec::with_capacity(256);
        gen_pseudo_legal_castles(&pos, &mut list);
        assert_eq!(list.len(), 1);

        let pos = parse_fen("8/8/8/8/8/8/8/R1B1K2R w KQ - 0 1").unwrap();
        let mut list: Vec<Move> = Vec::with_capacity(256);
        gen_pseudo_legal_castles(&pos, &mut list);
        assert_eq!(list.len(), 1);
    }

    #[test]
    fn no_castles_without_rights() {
        let pos = parse_fen("8/8/8/8/8/8/8/R3K2R w K - 0 1").unwrap();
        let mut list: Vec<Move> = Vec::with_capacity(256);
        gen_pseudo_legal_castles(&pos, &mut list);
        assert_eq!(list.len(), 1);
    }

    #[test]
    fn black_queenside_castle() {
        let pos = parse_fen("r3k2r/p1ppq1b1/bn2pn2/3P2N1/1p2P3/2N2Q1p/PPPBBPPP/R3K2R b KQkq - 0 2")
            .unwrap();
        let mut list: Vec<Move> = Vec::with_capacity(256);
        gen_pseudo_legal_castles(&pos, &mut list);
        let _m1 = list.get(0).unwrap();
        let _m2 = list.get(1).unwrap();
        assert_eq!(list.len(), 2);
    }
    #[test]
    fn gen_random_pawn_moves1() {
        let pos = parse_fen("3N4/1p1N2R1/kp3PQp/8/p2P4/B7/6p1/b2b2K1 w - - 0 1").unwrap();
        let mut list: Vec<Move> = Vec::with_capacity(256);
        gen_pseudo_legal_pawn_moves(&pos, &mut list);
        assert_eq!(list.len(), 2);
    }

    #[test]
    fn gen_random_pawn_moves2() {
        let pos = parse_fen("8/1P5n/1NB5/2KbQ1P1/2n5/p4R2/Pp2p3/1k2b3 w - - 0 1").unwrap();
        let mut list: Vec<Move> = Vec::with_capacity(256);
        gen_pseudo_legal_pawn_moves(&pos, &mut list);
        assert_eq!(list.len(), 5);
    }

    #[test]
    fn gen_random_pawn_moves3() {
        let pos = parse_fen("3r2r1/P6b/q2pKPk1/4P3/1p1P1R2/5n2/1B2N3/8 w - - 0 1").unwrap();
        let mut list: Vec<Move> = Vec::with_capacity(256);
        gen_pseudo_legal_pawn_moves(&pos, &mut list);
        assert_eq!(list.len(), 7);
    }

    #[test]
    fn gen_random_pawn_moves4() {
        let pos = parse_fen("8/4PP2/2n3p1/6P1/2p1p2q/K1P3k1/b1p1P1B1/2R5 w - - 0 1").unwrap();
        let mut list: Vec<Move> = Vec::with_capacity(256);
        gen_pseudo_legal_pawn_moves(&pos, &mut list);
        assert_eq!(list.len(), 9);
    }

    #[test]
    fn gen_random_pawn_moves5() {
        let pos = parse_fen("3bBr2/8/P7/2PPp3/1N6/3bK2R/2Pp4/1k1qN3 w - d6 0 1").unwrap();
        let mut list: Vec<Move> = Vec::with_capacity(256);
        gen_pseudo_legal_pawn_moves(&pos, &mut list);
        assert_eq!(list.len(), 7);
    }

    #[test]
    fn extract_basic_pawn_moves() {
        let b = RANK2;
        let mut moves: Vec<Move> = Vec::new();
        extract_pawn_moves(b, NORTH, Quiet, &mut moves);
        assert_eq!(moves.len(), 8);
        assert_eq!(moves.get(0).unwrap().to, 8);
        assert_eq!(moves.get(1).unwrap().to, 9);
    }

    /// Pawns moves for FEN
    /// 3N4/1p1N2R1/kp3PQp/8/p2P4/B7/6p1/b2b2K1 w - - 0 1
    #[test]
    fn extract_random_pawns() {
        let b: Bitboard = 35_184_506_306_560;
        let mut moves: Vec<Move> = Vec::new();
        extract_pawn_moves(b, NORTH, Quiet, &mut moves);
        assert_eq!(moves.len(), 2);
        assert_eq!(moves.get(0).unwrap().to, D4 as u8);
        assert_eq!(moves.get(0).unwrap().from, D3 as u8);
        assert_eq!(moves.get(1).unwrap().to, F6 as u8);
        assert_eq!(moves.get(1).unwrap().from, F5 as u8);
    }

    #[test]
    fn gen_en_passant() {
        let pos = parse_fen("8/8/3p4/KPp4r/5R1k/8/8/8 w - c6 0 1").unwrap();
        let mut list: Vec<Move> = Vec::with_capacity(256);
        gen_pseudo_legal_pawn_moves(&pos, &mut list);
        assert_eq!(list.len(), 2);
    }

    #[test]
    fn gen_a3_to_b4() {
        let pos = parse_fen("8/8/8/8/1p6/P7/8/8 w - - 0 1").unwrap();
        let mut list: Vec<Move> = Vec::with_capacity(256);
        gen_pseudo_legal_pawn_moves(&pos, &mut list);
        assert_eq!(list.len(), 2);
    }

    #[test]
    fn gen_b4_to_a3() {
        let mut pos = parse_fen("8/8/8/8/Pp6/8/8/8 b - a3 0 1").unwrap();
        let mut list: Vec<Move> = Vec::with_capacity(256);
        gen_pseudo_legal_pawn_moves(&pos, &mut list);
        assert_eq!(list.len(), 2);
        let mv = *list.get(1).unwrap();
        pos.make_move(mv);
        assert_eq!(pos.bb_all(), 65536)
    }
}<|MERGE_RESOLUTION|>--- conflicted
+++ resolved
@@ -270,11 +270,7 @@
     /// which the piece moves to a square but does not capture on that square.
     fn is_legal_en_passant(&self, pos: &BoardState, mv: &Move, king_square: Square) -> bool {
         let us = pos.active_player;
-<<<<<<< HEAD
-        let mut pos = pos.clone();
-=======
         let mut pos = *pos;
->>>>>>> 3dd1da46
 
         let offset: i8 = match us {
             Color::White => 8,
