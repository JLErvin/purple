--- conflicted
+++ resolved
@@ -160,7 +160,6 @@
             return Some(s);
         }
 
-<<<<<<< HEAD
         let is_leftmost_node = if ply % 2 == 0 {
             alpha == NEG_INF && beta == INF
         } else {
@@ -173,21 +172,6 @@
         if can_perform_iid {
             if let Some(e) = self.alpha_beta(pos, alpha, beta, depth / 2, ply + 1) {
                 moves.push(e);
-=======
-        // If we haven't found a best move to search first yet, and we are on a left-most node,
-        // then perform an IID search to determine the best node to search first
-        if moves.is_empty() && depth > 3 {
-            let is_leftmost_node = if ply % 2 == 0 {
-                alpha == NEG_INF && beta == INF
-            } else {
-                alpha == INF && beta == NEG_INF
-            };
-
-            if is_leftmost_node {
-                if let Some(e) = self.alpha_beta(pos, alpha, beta, depth / 2, ply + 1) {
-                    moves.push(e);
-                }
->>>>>>> 470600db
             }
         }
 
@@ -202,7 +186,6 @@
         let mut is_first_move = true;
         for mv in &mut moves {
             let mut new_pos = pos.clone_with_move(mv.mv);
-<<<<<<< HEAD
 
             let next = if is_first_move {
                 is_first_move = false;
@@ -211,9 +194,6 @@
                 self.lmr_search(&mut new_pos, mv, alpha, beta, depth, ply)
             };
 
-=======
-            let next = self.alpha_beta(&mut new_pos, -beta, -alpha, depth - 1, ply + 1);
->>>>>>> 470600db
             self.stats.count_node();
             if next.is_none() {
                 return next;
